--- conflicted
+++ resolved
@@ -306,13 +306,8 @@
         :param file_name: name of the scheme file with tags, colors, and tag key
             specification
         """
-<<<<<<< HEAD
-        with file_name.open() as input_file:
+        with file_name.open(encoding="utf-8") as input_file:
             content: Dict[str, Any] = yaml.load(
-=======
-        with file_name.open(encoding="utf-8") as input_file:
-            content: dict[str, Any] = yaml.load(
->>>>>>> c0b4d355
                 input_file.read(), Loader=yaml.FullLoader
             )
         self.node_matchers: List[NodeMatcher] = []
